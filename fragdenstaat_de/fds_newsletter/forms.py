--- conflicted
+++ resolved
@@ -50,13 +50,7 @@
         )
 
 
-<<<<<<< HEAD
-    def on_save(self, form, user):
-        if not form.cleaned_data.get('newsletter'):
-            return
-=======
 FORM_REFERENCE = 'settings'
->>>>>>> a4a49842
 
 
 class NewslettersUserForm(forms.Form):
@@ -125,7 +119,7 @@
         pass
 
     def on_save(self, form, user):
-        if not form.cleaned_data['newsletter']:
+        if not form.cleaned_data.get('newsletter'):
             return
 
         try:
